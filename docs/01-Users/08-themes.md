--- conflicted
+++ resolved
@@ -6,11 +6,9 @@
 | :-----------------------------------------------------------------------------------: | :---------------------------------------------------------: |
 | ![solarized-dark](../../assets/solarized-dark.png "gruvbox-light") **solarized-dark** |       ![nord](../../assets/nord.png "nord") **nord**        |
 
-<<<<<<< HEAD
 Available themes: `default`, `catppuccin`, `gruvbox-dark`, `gruvbox-light`, `solarized-dark`, `solarized-light`, `nord-dark`, `onedark`, `dracula`, `monokai`, `tokyonight`, `television`.
-=======
+
 ## Custom Themes
->>>>>>> 4e90a357
 
 You may create your own custom themes by adding them to the `themes` directory in your configuration folder and then referring to them by file name (without the extension) in the configuration file.
 
