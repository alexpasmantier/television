--- conflicted
+++ resolved
@@ -3,15 +3,10 @@
     ansi::IntoText, PreviewContent, FILE_TOO_LARGE_MSG, LOADING_MSG,
     PREVIEW_NOT_SUPPORTED_MSG, TIMEOUT_MSG,
 };
-<<<<<<< HEAD
 use crate::screen::{
     cache::RenderedPreviewCache,
     colors::{Colorscheme, PreviewColorscheme},
 };
-use crate::utils::image::{Image, ImageColor, PIXEL};
-=======
-use crate::screen::colors::{Colorscheme, PreviewColorscheme};
->>>>>>> f14c910f
 use crate::utils::strings::{
     replace_non_printable, shrink_with_ellipsis, ReplaceNonPrintableConfig,
     EMPTY_STRING,
@@ -25,6 +20,8 @@
     prelude::{Color, Line, Modifier, Span, Style, Stylize, Text},
 };
 use std::str::FromStr;
+use std::sync::{Arc, Mutex};
+use crate::utils::image::{Image, ImageColor, PIXEL};
 
 #[allow(dead_code)]
 const FILL_CHAR_SLANTED: char = '╱';
@@ -254,13 +251,13 @@
 }
 
 fn build_image_paragraph(
-    image: Image,
+    image: &Image,
     preview_block: Block<'_>,
     colorscheme: PreviewColorscheme,
 ) -> Paragraph<'_> {
     let lines = image
         .pixel_grid
-        .into_iter()
+        .iter()
         .enumerate()
         .map(|(y, double_pixel_line)| {
             Line::from_iter(double_pixel_line.iter().enumerate().map(
@@ -466,15 +463,6 @@
     color: syntect::highlighting::Color,
 ) -> Color {
     Color::Rgb(color.r, color.g, color.b)
-<<<<<<< HEAD
-}
-
-fn compute_cache_key(entry: &Entry) -> String {
-    let mut cache_key = entry.name.clone();
-    if let Some(line_number) = entry.line_number {
-        cache_key.push_str(&line_number.to_string());
-    }
-    cache_key
 }
 
 pub fn convert_pixel_to_span<'a>(
@@ -536,6 +524,4 @@
 
 fn convert_image_color_to_ratatui_color(color: ImageColor) -> Color {
     Color::Rgb(color.r, color.g, color.b)
-=======
->>>>>>> f14c910f
 }