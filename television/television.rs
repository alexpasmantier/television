--- conflicted
+++ resolved
@@ -315,7 +315,7 @@
             && !matches!(selected_entry.preview_type, PreviewType::None)
         {
             // preview content
-            if let Some(preview) = self.previewer.preview(selected_entry) {
+            if let Some(preview) = self.previewer.preview(selected_entry, ) {
                 if self.preview_state.preview.title != preview.title {
                     self.preview_state.update(
                         preview,
@@ -576,39 +576,14 @@
 
         self.handle_action(action)?;
 
-<<<<<<< HEAD
-        if self.config.ui.show_preview_panel
-            && !matches!(selected_entry.preview_type, PreviewType::None)
-        {
-            // preview content
-            let maybe_preview = self
-                .previewer
-                .preview(&selected_entry, layout.preview_window);
-
-            let _ = self
-                .previewer
-                .preview(&selected_entry, layout.preview_window);
-
-            if let Some(preview) = &maybe_preview {
-                self.current_preview_total_lines = preview.total_lines;
-                // initialize preview scroll
-                self.maybe_init_preview_scroll(
-                    selected_entry
-                        .line_number
-                        .map(|l| u16::try_from(l).unwrap_or(0)),
-                    layout.preview_window.unwrap().height,
-                );
-            }
-=======
         self.update_results_picker_state();
->>>>>>> f14c910f
 
         self.update_rc_picker_state();
 
         let selected_entry = self
             .get_selected_entry(Some(Mode::Channel))
             .unwrap_or(ENTRY_PLACEHOLDER);
-
+        ;
         self.update_preview_state(&selected_entry)?;
 
         self.ticks += 1;
