--- conflicted
+++ resolved
@@ -12,6 +12,7 @@
     atomic::{AtomicU8, Ordering},
     Arc,
 };
+
 use syntect::{highlighting::Theme, parsing::SyntaxSet};
 use tracing::{debug, trace, warn};
 
@@ -100,13 +101,8 @@
             Some(preview)
         } else {
             // preview is not in cache, spawn a task to compute the preview
-<<<<<<< HEAD
-            debug!("Preview cache miss for {:?}", entry.name);
+            trace!("Preview cache miss for {:?}", entry.name);
             self.handle_preview_request(entry, None, preview_window);
-=======
-            trace!("Preview cache miss for {:?}", entry.name);
-            self.handle_preview_request(entry, None);
->>>>>>> f14c910f
             None
         }
     }
@@ -156,9 +152,8 @@
 
 /// The size of the buffer used to read the file in bytes.
 /// This ends up being the max size of partial previews.
-const PARTIAL_BUFREAD_SIZE: usize = 5 * 1024 * 1024;
-
-#[allow(clippy::too_many_arguments)]
+const PARTIAL_BUFREAD_SIZE: usize = 64 * 1024;
+
 pub fn try_preview(
     entry: &entry::Entry,
     partial_preview: Option<Arc<Preview>>,
@@ -167,7 +162,6 @@
     syntax_theme: &Arc<Theme>,
     concurrent_tasks: &Arc<AtomicU8>,
     in_flight_previews: &Arc<Mutex<FxHashSet<String>>>,
-    preview_window: Option<Rect>,
 ) {
     debug!("Computing preview for {:?}", entry.name);
     let path = PathBuf::from(&entry.name);
@@ -255,53 +249,6 @@
                 cache.lock().insert(entry.name.clone(), &p);
             }
         }
-    } else if matches!(FileType::from(&path), FileType::Image) {
-        debug!("File is an image: {:?}", entry.name);
-        let (window_height, window_width) = if let Some(preview_window) =
-            preview_window
-        {
-            // it should be a better way to know the size of the border to remove than this magic number
-            let padding_width = 5;
-            let padding_height = 3;
-            (
-                (preview_window.height - padding_height) * 2,
-                preview_window.width - padding_width,
-            )
-        } else {
-            warn!("Error opening image, impossible to display without information about the size of the preview window");
-            let p = meta::not_supported(&entry.name);
-            cache.lock().insert(entry.name.clone(), &p);
-            return;
-        };
-        match ImageReader::open(path).unwrap().decode() {
-            Ok(image) => {
-                cache.lock().insert(
-                    entry.name.clone(),
-                    &meta::loading(&format!("Loading {}", entry.name)),
-                );
-                let image = Image::from_dynamic_image(
-                    image,
-                    u32::from(window_height),
-                    u32::from(window_width),
-                );
-                let total_lines =
-                    image.pixel_grid.len().try_into().unwrap_or(u16::MAX);
-                let content = PreviewContent::Image(image);
-                let preview = Arc::new(Preview::new(
-                    entry.name.clone(),
-                    content,
-                    entry.icon,
-                    None,
-                    total_lines,
-                ));
-                cache.lock().insert(entry.name.clone(), &preview);
-            }
-            Err(e) => {
-                warn!("Error opening file: {:?}", e);
-                let p = meta::not_supported(&entry.name);
-                cache.lock().insert(entry.name.clone(), &p);
-            }
-        }
     } else {
         debug!("File isn't text-based: {:?}", entry.name);
         let preview = meta::not_supported(&entry.name);
