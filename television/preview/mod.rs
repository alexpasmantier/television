use std::sync::Arc;

use crate::channels::entry::{Entry, PreviewType};
use devicons::FileIcon;
use ratatui::layout::Rect;

pub mod ansi;
pub mod cache;
pub mod previewers;

// previewer types
use crate::utils::cache::RingSet;
use crate::utils::image::Image;
use crate::utils::syntax::HighlightedLines;
pub use previewers::basic::BasicPreviewer;
pub use previewers::basic::BasicPreviewerConfig;
pub use previewers::command::CommandPreviewer;
pub use previewers::command::CommandPreviewerConfig;
pub use previewers::env::EnvVarPreviewer;
pub use previewers::env::EnvVarPreviewerConfig;
pub use previewers::files::FilePreviewer;
pub use previewers::files::FilePreviewerConfig;

#[derive(Clone, Debug, PartialEq, Hash)]
pub enum PreviewContent {
    Empty,
    FileTooLarge,
    SyntectHighlightedText(HighlightedLines),
    Loading,
    Timeout,
    NotSupported,
    PlainText(Vec<String>),
    PlainTextWrapped(String),
    AnsiText(String),
    Image(Image),
}

impl PreviewContent {
    pub fn total_lines(&self) -> u16 {
        match self {
            PreviewContent::SyntectHighlightedText(hl_lines) => {
                hl_lines.lines.len().try_into().unwrap_or(u16::MAX)
            }
            PreviewContent::PlainText(lines) => {
                lines.len().try_into().unwrap_or(u16::MAX)
            }
            PreviewContent::AnsiText(text) => {
                text.lines().count().try_into().unwrap_or(u16::MAX)
            }
            PreviewContent::Image(image) => {
                image.pixel_grid.len().try_into().unwrap_or(u16::MAX)
            }
            _ => 0,
        }
    }
}

pub const PREVIEW_NOT_SUPPORTED_MSG: &str =
    "Preview for this file type is not supported";
pub const FILE_TOO_LARGE_MSG: &str = "File too large";
pub const LOADING_MSG: &str = "Loading...";
pub const TIMEOUT_MSG: &str = "Preview timed out";

/// A preview of an entry.
///
/// # Fields
/// - `title`: The title of the preview.
/// - `content`: The content of the preview.
#[derive(Clone, Debug, PartialEq, Hash)]
pub struct Preview {
    pub title: String,
    pub content: PreviewContent,
    pub icon: Option<FileIcon>,
    /// If the preview is partial, this field contains the byte offset
    /// up to which the preview holds.
    pub partial_offset: Option<usize>,
    pub total_lines: u16,
}

impl Default for Preview {
    fn default() -> Self {
        Preview {
            title: String::new(),
            content: PreviewContent::Empty,
            icon: None,
            partial_offset: None,
            total_lines: 0,
        }
    }
}

impl Preview {
    pub fn new(
        title: String,
        content: PreviewContent,
        icon: Option<FileIcon>,
        partial_offset: Option<usize>,
        total_lines: u16,
    ) -> Self {
        Preview {
            title,
            content,
            icon,
            partial_offset,
            total_lines,
        }
    }
}

#[derive(Debug, Default, Clone, PartialEq, Hash)]
pub struct PreviewState {
    pub preview: Arc<Preview>,
    pub scroll: u16,
    pub target_line: Option<u16>,
}

const PREVIEW_MIN_SCROLL_LINES: u16 = 3;

impl PreviewState {
    pub fn new(
        preview: Arc<Preview>,
        scroll: u16,
        target_line: Option<u16>,
    ) -> Self {
        PreviewState {
            preview,
            scroll,
            target_line,
        }
    }

    pub fn scroll_down(&mut self, offset: u16) {
        self.scroll = self.scroll.saturating_add(offset).min(
            self.preview
                .total_lines
                .saturating_sub(PREVIEW_MIN_SCROLL_LINES),
        );
    }

    pub fn scroll_up(&mut self, offset: u16) {
        self.scroll = self.scroll.saturating_sub(offset);
    }

    pub fn reset(&mut self) {
        self.preview = Arc::new(Preview::default());
        self.scroll = 0;
        self.target_line = None;
    }

    pub fn update(
        &mut self,
        preview: Arc<Preview>,
        scroll: u16,
        target_line: Option<u16>,
    ) {
        if self.preview.title != preview.title {
            self.preview = preview;
            self.scroll = scroll;
            self.target_line = target_line;
        }
    }
}

#[derive(Debug, Default)]
pub struct Previewer {
    basic: BasicPreviewer,
    file: FilePreviewer,
    env_var: EnvVarPreviewer,
    command: CommandPreviewer,
    requests: RingSet<Entry>,
}

#[derive(Debug, Default)]
pub struct PreviewerConfig {
    basic: BasicPreviewerConfig,
    file: FilePreviewerConfig,
    env_var: EnvVarPreviewerConfig,
    command: CommandPreviewerConfig,
}

impl PreviewerConfig {
    pub fn basic(mut self, config: BasicPreviewerConfig) -> Self {
        self.basic = config;
        self
    }

    pub fn file(mut self, config: FilePreviewerConfig) -> Self {
        self.file = config;
        self
    }

    pub fn env_var(mut self, config: EnvVarPreviewerConfig) -> Self {
        self.env_var = config;
        self
    }
}

const REQUEST_STACK_SIZE: usize = 10;

impl Previewer {
    pub fn new(config: Option<PreviewerConfig>) -> Self {
        let config = config.unwrap_or_default();
        Previewer {
            basic: BasicPreviewer::new(Some(config.basic)),
            file: FilePreviewer::new(Some(config.file)),
            env_var: EnvVarPreviewer::new(Some(config.env_var)),
            command: CommandPreviewer::new(Some(config.command)),
            requests: RingSet::with_capacity(REQUEST_STACK_SIZE),
        }
    }

    fn dispatch_request(
        &mut self,
        entry: &Entry,
        preview_window: Option<Rect>,
    ) -> Option<Arc<Preview>> {
        match &entry.preview_type {
            PreviewType::Basic => Some(self.basic.preview(entry)),
            PreviewType::EnvVar => Some(self.env_var.preview(entry)),
            PreviewType::Files => self.file.preview(entry, preview_window),
            PreviewType::Command(cmd) => self.command.preview(entry, cmd),
            PreviewType::None => Some(Arc::new(Preview::default())),
        }
    }

<<<<<<< HEAD
    fn cached(&self, entry: &Entry) -> Option<Arc<Preview>> {
        match &entry.preview_type {
            PreviewType::Files => self.file.cached(entry),
            PreviewType::Command(_) => self.command.cached(entry),
            PreviewType::Basic | PreviewType::EnvVar => None,
            PreviewType::None => Some(Arc::new(Preview::default())),
        }
    }

    pub fn preview(
        &mut self,
        entry: &Entry,
        preview_window: Option<Rect>,
    ) -> Option<Arc<Preview>> {
=======
    // we could use a target scroll here to make the previewer
    // faster, but since it's already running in the background and quite
    // fast for most standard file sizes, plus we're caching the previews,
    // I'm not sure the extra complexity is worth it.
    pub fn preview(&mut self, entry: &Entry) -> Option<Arc<Preview>> {
>>>>>>> f14c910f
        // if we haven't acknowledged the request yet, acknowledge it
        self.requests.push(entry.clone());

        if let Some(preview) = self.dispatch_request(entry, preview_window) {
            return Some(preview);
        }

        // lookup request stack and return the most recent preview available
        for request in self.requests.back_to_front() {
            if let Some(preview) = self.dispatch_request(&request) {
                return Some(preview);
            }
        }
        None
    }

    pub fn set_config(&mut self, config: PreviewerConfig) {
        self.basic = BasicPreviewer::new(Some(config.basic));
        self.file = FilePreviewer::new(Some(config.file));
        self.env_var = EnvVarPreviewer::new(Some(config.env_var));
    }
}<|MERGE_RESOLUTION|>--- conflicted
+++ resolved
@@ -195,7 +195,7 @@
     }
 }
 
-const REQUEST_STACK_SIZE: usize = 10;
+const REQUEST_STACK_SIZE: usize = 20;
 
 impl Previewer {
     pub fn new(config: Option<PreviewerConfig>) -> Self {
@@ -223,28 +223,15 @@
         }
     }
 
-<<<<<<< HEAD
-    fn cached(&self, entry: &Entry) -> Option<Arc<Preview>> {
-        match &entry.preview_type {
-            PreviewType::Files => self.file.cached(entry),
-            PreviewType::Command(_) => self.command.cached(entry),
-            PreviewType::Basic | PreviewType::EnvVar => None,
-            PreviewType::None => Some(Arc::new(Preview::default())),
-        }
-    }
-
+    // we could use a target scroll here to make the previewer
+    // faster, but since it's already running in the background and quite
+    // fast for most standard file sizes, plus we're caching the previews,
+    // I'm not sure the extra complexity is worth it.
     pub fn preview(
         &mut self,
         entry: &Entry,
         preview_window: Option<Rect>,
     ) -> Option<Arc<Preview>> {
-=======
-    // we could use a target scroll here to make the previewer
-    // faster, but since it's already running in the background and quite
-    // fast for most standard file sizes, plus we're caching the previews,
-    // I'm not sure the extra complexity is worth it.
-    pub fn preview(&mut self, entry: &Entry) -> Option<Arc<Preview>> {
->>>>>>> f14c910f
         // if we haven't acknowledged the request yet, acknowledge it
         self.requests.push(entry.clone());
 
